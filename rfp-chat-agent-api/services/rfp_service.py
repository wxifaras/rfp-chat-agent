import json
from typing import List, Optional
from fastapi import File, Form, UploadFile
from models.decision_log import DecisionLog
from models.process_rfp_response import ProcessRfpResponse
from services.azure_storage_service import AzureStorageService
from services.azure_doc_intel_service import AzureDocIntelService
from services.azure_openai_service import AzureOpenAIService
from services.azure_ai_search_service import AzureAISearchService, SearchResult
from pathlib import Path
from models.rfp_conversation import RfpConversation, ConversationResult, ReviewDecision, SearchPromptResponse
from core.settings import settings
import uuid
import logging
import tiktoken
import time

logger = logging.getLogger(__name__)
logger.setLevel(settings.LOG_LEVEL)

# Console handler (prints to terminal)
ch = logging.StreamHandler()
ch.setLevel(logging.DEBUG)

# Formatter
formatter = logging.Formatter(
    "%(asctime)s - %(name)s - %(levelname)s - %(message)s"
)

ch.setFormatter(formatter)

# Add handler
logger.addHandler(ch)

MAX_ATTEMPTS = 3

class RfpService:
    def __init__(self):
        if not all([
            settings.CHUNK_SIZE,
            settings.CHUNK_OVERLAP
        ]):
            raise ValueError("Required settings are missing")

    async def process_rfp(
            self, 
            pursuit_name: str = Form(...),
            data: Optional[str] = Form(None),
            files: List[UploadFile] = File(...)
        ):
        """
            Process an uploaded RFP end-to-end.

            - Extract plain text from the uploaded RFP using Azure Document Intelligence.
            - Use the LLM to extract structured metadata from the RFP content.
            - Persist the original file, extracted text, and metadata in Azure Blob Storage.
            - Ensure the Azure AI Search index exists; create it if not present.
            - Chunk the RFP text, generate embeddings, and upload them to the AI Search index.
            - Return the merged metadata for further use.
        """
        
        rfp_id = str(uuid.uuid4())
        decision_log_dict = {}
        
<<<<<<< HEAD
        try:
            decision_log_data = json.loads(data)
            decision_log_dict = DecisionLog(**decision_log_data).model_dump(exclude_none=True)
        except Exception as e:
            logger.error(f"Error validating decision log data: {e}")
            raise ValueError("Invalid decision log data provided")
=======
        # Parse decision log data if provided
        if data:
            try:
                decision_log_data = json.loads(data)
                decision_log_dict = DecisionLog(**decision_log_data).model_dump(exclude_none=True)
            except Exception as e:
                logger.error(f"Error validating decision log data: {e}")
                raise ValueError("Invalid decision log data provided")
        
        new_rfp_parts = []  # Store tuples of (content, filename)
>>>>>>> dcf63273
        
        # Process each uploaded file
        for file in files:
            file_content = await file.read()
            blob_path, uploaded = AzureStorageService().upload_file_with_dup_check(
                pursuit_name,
                file_content,
                file.filename
            )

            if not uploaded:
                logger.info(f"Blob '{blob_path}' already exists. Skipping processing.")
                continue

            logger.info(f"Uploaded '{blob_path}'.")

            # Extract text from the uploaded file
            sas_url = AzureStorageService().generate_blob_sas_url(blob_path)
            logger.info(f"SAS URL: {sas_url}")
            time.sleep(5)  # Sleep to ensure SAS URL is generated correctly
            
            content = AzureDocIntelService().extract_text_from_url(sas_url)
            logger.info(f"Extracted content: {content[:100]}...")

            # Save extracted text as .txt file
            p = Path(file.filename)
            blob_name_with_txt = p.with_suffix(".txt").name
            text_blob_path = AzureStorageService().upload_file(
                pursuit_name,
                content,
                blob_name_with_txt
            )

            logger.info(f"Uploaded text content to '{text_blob_path}'.")
            
            # Add content with filename as tuple
            new_rfp_parts.append((content, file.filename))

        # Check if we have any NEW content to process
        if not new_rfp_parts:
            logger.info("No new RFP content to process. All files were duplicates or no files provided.")
            
            return ProcessRfpResponse(
                Pursuit_Name=pursuit_name,
                Decision_Log=None
            )

        new_content_only = "".join([content for content, filename in new_rfp_parts])
        
        # Update the combined RFP file with existing + new content
        existing_rfp = AzureStorageService().get_blob(f"{pursuit_name}/{pursuit_name}.txt") or ""
        final_rfp = existing_rfp + new_content_only
        
        final_blob_path = AzureStorageService().upload_file(
            pursuit_name,
            final_rfp,
            pursuit_name + ".txt",
        )
        logger.info(f"Updated RFP uploaded to '{final_blob_path}'.")

        # Call LLM ONLY for NEW content
        logger.info(f"Calling LLM for NEW RFP content only with: {len(new_content_only)} characters.")
        llm_response = AzureOpenAIService().get_rfp_decision_log(new_content_only)
        logger.info(f"LLM response received for new content: {llm_response}")

        # Create search index
        index_name = AzureAISearchService().create_index()
        logger.info(f"Index created: {index_name}")

        # Index chunks for each file separately to maintain file name association
        total_indexed = 0
        for content, filename in new_rfp_parts:
            chunks = self.chunk_text(content)
            logger.info(f"Chunked file '{filename}' into {len(chunks)} parts.")
            
            indexing_result = AzureAISearchService().index_rfp_chunks(
                pursuit_name=pursuit_name,
                rfp_id=rfp_id,
                chunks=chunks,
                file_name=filename
            )
            
            total_indexed += len(indexing_result)
            logger.info(f"Indexed {len(indexing_result)} chunks for file '{filename}' in pursuit: {pursuit_name}")
        
        logger.info(f"Total indexed {total_indexed} chunks across all files uploaded for Pursuit: {pursuit_name}")

        # Prepare metadata for storage
        llm_response_dict = llm_response.model_dump()
        
        # Merge decision log and LLM response (from NEW content only)
        merged = {**llm_response_dict, **{k: v for k, v in decision_log_dict.items() if v not in (None, "")}}     
        merged["Rfp_Id"] = rfp_id

        # Store metadata
        AzureStorageService().add_metadata(
            folder=pursuit_name,
            metadata=merged
        )
        logger.info(f"Metadata stored for Pursuit: {pursuit_name}")

        # Validate and create final decision log
        try:
            # Filter merged data to only include valid DecisionLog fields
            valid_fields = set(DecisionLog.model_fields.keys())
            filtered_data = {k: v for k, v in merged.items() if k in valid_fields}
            
            final_decision_log = DecisionLog.model_validate(filtered_data)
            logger.info("Successfully validated DecisionLog model")
            
        except Exception as e:
            logger.error(f"Error validating DecisionLog: {e}")
            logger.error(f"Available data: {merged}")
            
            final_decision_log = None
            logger.info("Set decision log to None due to validation error")

        # Create and return the response
        process_rfp_response = ProcessRfpResponse(
            Pursuit_Name=pursuit_name,
            Decision_Log=final_decision_log
        )

        return process_rfp_response
    
    async def process_capabilities(self, files: list[UploadFile] = File(...)):
        new_parts = []
        existing_capabilities = AzureStorageService().get_blob("capabilities/capabilities.txt") or ""
        logger.info(f"Loaded existing capabilities: {existing_capabilities[:100]}...")

        for file in files:
            content_bytes = await file.read()
            blob_path, uploaded= AzureStorageService().upload_file_with_dup_check("capabilities", content_bytes, file.filename)

            if not uploaded:        
                logger.info(f"Blob '{blob_path}' already exists. Notifying user.")
                continue  # Skip to next file if already exists

            logger.info(f"Uploaded raw file '{file.filename}' to blob storage.")

            sas_url = AzureStorageService().generate_blob_sas_url(f"capabilities/{file.filename}")
            logger.info(f"SAS URL: {sas_url}")
            time.sleep(5)  # wait for blob propagation (if needed)

            extracted = AzureDocIntelService().extract_text_from_url(sas_url)
            logger.info(f"Extracted content (first 100 chars): {extracted[:100]}...")
            new_parts.append(extracted)

        if not new_parts:
            logger.info("No new capabilities extracted from files.")
            return

        combined_text = "\n".join(filter(None, [existing_capabilities] + new_parts))

        blob_path = AzureStorageService().upload_file(
            "capabilities",
            combined_text,
            "capabilities.txt"
        )

        logger.info(f"Updated capabilities blob uploaded at '{blob_path}'.")
    
    @staticmethod
    def chunk_text(text):
        enc = tiktoken.get_encoding("o200k_base")
        tokens = enc.encode(text)
        chunks = []
        start = 0
        while start < len(tokens):
            end = min(start + settings.CHUNK_SIZE, len(tokens))
            chunk = enc.decode(tokens[start:end])
            chunks.append(chunk)
            start += settings.CHUNK_SIZE - settings.CHUNK_OVERLAP

        return chunks
    
    async def chat_with_rfp(self, user_query: str, pursuit_name: Optional[str] = None):
        try:
            # initialize conversation state
            conversation = RfpConversation(
                user_query=user_query,
                pursuit_name=pursuit_name,
                max_attempts=MAX_ATTEMPTS
            )

            # Execute conversation workflow
            result = await self.execute_conversation_workflow(conversation)

            return {
                "answer": result.final_answer,
                "citations": result.citations,
                "thought_process": result.thought_process,
                "attempts": result.attempts,
                "search_queries": result.search_queries
            }

        except Exception as e:
            logger.error(f"Chat workflow failed: {str(e)}")
            return {
                "answer": "I encountered an error processing your question. Please try again.",
                "citations": [],
                "thought_process": [],
                "attempts": 0,
                "search_queries": []
            }
    
    async def execute_conversation_workflow(self, conversation: RfpConversation) -> ConversationResult:
        """Executes the agentic rag workflow"""
        azure_openai = AzureOpenAIService()
        azure_search = AzureAISearchService()
        
        # continue if we have not exceeded max attempts and conversation is not finalized
        while conversation.should_continue():
            # Generate and execute search
            search_query = await self.generate_search_query(conversation, azure_openai)
            search_results = await self.execute_search(search_query, conversation, azure_search)
            
            # Review results
            await self.review_search_results(conversation, search_results, azure_openai)

        # Generate final answer by synthesizing vetted results
        final_answer = await self.generate_final_answer(conversation, azure_openai)

        return conversation.to_result(final_answer)
    
    async def generate_search_query(self, conversation: RfpConversation, azure_openai: AzureOpenAIService) -> str:
        """Generate search query using the LLM based on the conversation history"""

        logger.info(f"Generating search query for attempt {conversation.attempts + 1}")

        from prompts.core_prompts import SEARCH_PROMPT
        
        # Build context more clearly
        context_parts = [f"User Question: {conversation.user_query}"]
        
        if conversation.has_search_history():
            context_parts.append("### Previous Search Attempts ###")
            for i, (search, review) in enumerate(zip(conversation.search_history, conversation.reviews), 1):
                context_parts.append(f"<Attempt {i}>\n")
                context_parts.append(f"   search_query: {search['query']}\n")
                context_parts.append(f"   review: {review}\n")
        
        context = "\n".join(context_parts)
        
        messages = [
            {"role": "system", "content": SEARCH_PROMPT},
            {"role": "user", "content": context}
        ]
        
        try:
            response = azure_openai.get_chat_response(messages, SearchPromptResponse)
            conversation.add_search_attempt(response.search_query)
            return response.search_query
        except Exception as e:
            logger.error(f"Search query generation failed: {str(e)}")
            # Fallback to user query
            return conversation.user_query
    
    async def execute_search(self, query: str, conversation: RfpConversation, azure_search: AzureAISearchService) -> List[SearchResult]:
        """Execute search with proper error handling"""
        try:
            results = azure_search.run_search(
                search_query=query,
                processed_ids=conversation.processed_ids,
                pursuit_name=conversation.pursuit_name
            )

            conversation.current_results = results
            
            conversation.thought_process.append({
                "step": "retrieve",
                "details": {
                    "user_query": conversation.user_query,
                    "generated_search_query": query,
                    "pursuit_name": conversation.pursuit_name,
                    "results_summary": [
                        # The chunk ID may not be super useful here, but it can help track which chunks were returned. If we change the indexing to include source_file, we should use that here instead
                        {"pursuit_name": result["pursuit_name"], "chunk_id": result["chunk_id"]}
                        for result in results
                    ]
                }
            })
            
            return results
            
        except Exception as e:
            logger.error(f"Search execution failed for query '{query}': {str(e)}")
            return []  # Return empty results to continue workflow

    async def review_search_results(self, conversation: RfpConversation, search_results: List[SearchResult], azure_openai: AzureOpenAIService):
        """
        Review search results and determine which are valid/invalid for answering the user's question.
        Uses Azure OpenAI to analyze relevance and make decisions about continuing or finalizing.
        """

        logger.info(f"Reviewing search results.")

        try:
            from prompts.core_prompts import SEARCH_REVIEW_PROMPT

            # Format current search results for review
            current_results_formatted = self.format_search_results_for_review(conversation.current_results)
            
            # Format previously vetted results (don't review these again)
            vetted_results_formatted = self.format_search_results_for_review(conversation.vetted_results)
            
            # Format search history for context
            search_history_formatted = self.format_search_history_for_review(conversation)
            
            # Construct the review prompt with all context
            llm_input = f"""
                User Question: {conversation.user_query}

                <Current Search Results to review>
                {current_results_formatted}
                <end current search results to review>

                <previously vetted results, do not review>
                {vetted_results_formatted}
                <end previously vetted results, do not review>

                <Previous Attempts>
                {search_history_formatted}
                <end Previous Attempts>
                """
            
            messages = [
                {"role": "system", "content": SEARCH_REVIEW_PROMPT},
                {"role": "user", "content": llm_input}
            ]

            # Get review decision from Azure OpenAI
            review_decision = azure_openai.get_chat_response(messages, ReviewDecision)

            conversation.thought_process.append({
                "step": "review",
                "details": {
                    "review_thought_process": review_decision.thought_process,
                    "valid_results": [
                        {
                            "chunk_id": conversation.current_results[idx]["chunk_id"],
                            "pursuit_name": conversation.current_results[idx]["pursuit_name"],
                        }
                        for idx in review_decision.valid_results
                    ],
                    "invalid_results": [ 
                        {
                            "chunk_id": conversation.current_results[idx]["chunk_id"],
                            "pursuit_name": conversation.current_results[idx]["pursuit_name"],
                        }
                        for idx in review_decision.invalid_results
                    ],
                    "decision": review_decision.decision
                }
            })

            # Validate indices before using them as sometimes Azure OpenAI can return indices like [0,1,2,3,4] when you only have 2 results, causing an index error
            current_results_count = len(conversation.current_results)
            
            # Filter out invalid indices to prevent IndexError
            valid_indices = [idx for idx in review_decision.valid_results if 0 <= idx < current_results_count]
            invalid_indices = [idx for idx in review_decision.invalid_results if 0 <= idx < current_results_count]
            
            # Log warnings if Azure OpenAI returned invalid indices
            if len(valid_indices) != len(review_decision.valid_results):
                invalid_valid_indices = [idx for idx in review_decision.valid_results if idx not in valid_indices]
                logger.warning(f"Azure OpenAI returned invalid valid_results indices: {invalid_valid_indices}. Current results count: {current_results_count}")
            
            if len(invalid_indices) != len(review_decision.invalid_results):
                invalid_invalid_indices = [idx for idx in review_decision.invalid_results if idx not in invalid_indices]
                logger.warning(f"Azure OpenAI returned invalid invalid_results indices: {invalid_invalid_indices}. Current results count: {current_results_count}")

            conversation.reviews.append(review_decision.thought_process)
            conversation.decisions.append(review_decision.decision)

            # add all valid results from this review to the vetted results list of the overall conversation
            for idx in review_decision.valid_results:
                result = conversation.current_results[idx]
                conversation.vetted_results.append(result)
                conversation.processed_ids.add(result["chunk_id"])
            
            # add all invalid results from this review to the discarded results list of the overall conversation
            for idx in review_decision.invalid_results:
                result = conversation.current_results[idx]
                conversation.discarded_results.append(result)
                conversation.processed_ids.add(result["chunk_id"])
            
            # resest the current results to empty for the next search
            conversation.current_results = []
            
        except Exception as e:
            logger.error(f"Search results review failed: {str(e)}")

    def format_search_results_for_review(self, results: List[SearchResult]) -> str:
        """Format search results for the review prompt with clear structure"""
        if not results:
            return "No results available."
        
        output_parts = ["\n=== Search Results ==="]
        for i, result in enumerate(results, 0):
            result_section = [
                f"\nResult #{i}",
                "=" * 80,
                f"Chunk ID: {result.get('chunk_id', 'Unknown')}",
                f"Source: {result.get('pursuit_name', 'Unknown')}",
                "\n--- Content ---",
                result.get('chunk_content', 'No content available'),
                "--- End Content ---"
            ]
            output_parts.extend(result_section)
        
        return "\n".join(output_parts)

    def format_search_history_for_review(self, conversation: RfpConversation) -> str:
        """Format search history for context in the review prompt"""
        if not conversation.search_history:
            return "No previous search attempts."
        
        history_parts = ["\n=== Search History ==="]
        for i, (search, review) in enumerate(zip(conversation.search_history, conversation.reviews), 1):
            history_parts.extend([
                f"<Attempt {i}>",
                f"   Query: {search['query']}",
                f"   Review: {review}",
                "</Attempt>"
            ])
        
        return "\n".join(history_parts)

    async def generate_final_answer(self, conversation: RfpConversation, azure_openai: AzureOpenAIService) -> str:
        """Generate final answer using Azure OpenAI with proper error handling"""
        
        logger.info(f"Generating final answer.")
        
        try:
            if not conversation.vetted_results:
                return "I couldn't find relevant information in the RFP documents to answer your question. Please try rephrasing your question or check if the information exists in the uploaded documents."
            
            # Format vetted results in the same way as review node
            vetted_results_formatted = "\n=== Vetted Results ===\n"
            for i, result in enumerate(conversation.vetted_results, 0):
                result_parts = [
                    f"\nResult #{i}",
                    "=" * 80,
                    f"ID: {result.get('chunk_id')}",
                    f"Pursuit Name: {result.get('pursuit_name')}",
                    "\n<Start Content>",
                    "-" * 80,
                    result.get('chunk_content'),
                    "-" * 80,
                    "<End Content>"
                ]
                vetted_results_formatted += "\n".join(result_parts)

            final_prompt = """Create a comprehensive answer to the user's question using the vetted results."""
            
            llm_input = f"""Create a comprehensive answer to the user's question using the vetted results.

                User Question: {conversation.user_query}

                Vetted Results:
                {vetted_results_formatted}

                Synthesize these results into a clear, complete answer. If there were no vetted results, say you couldn't find any relevant information to answer the question.

                Guidance:
                - Always use valid markdown syntax. Try to use level 1 or level 2 headers for your sections. 
                - Cite your sources using the following format: some text <cit>pursuit name - chunk id</cit> , some more text <cit>pursuit name - chunk id> , etc.
                - Only cite sources that are actually used in the answer."""

            messages = [
                {"role": "system", "content": final_prompt},
                {"role": "user", "content": llm_input}
            ]
            
            final_answer = azure_openai.get_chat_response_text(messages)
            
            conversation.thought_process.append({
                "step": "response",
                "details": {
                    "final_answer": final_answer
                }
            })

            logger.info(f"Sending final payload.")
            
            return final_answer
            
        except Exception as e:
            logger.error(f"Final answer generation failed: {str(e)}")
            return f"I encountered an error generating the final answer. Error: {str(e)}. Please try rephrasing your question."<|MERGE_RESOLUTION|>--- conflicted
+++ resolved
@@ -62,14 +62,6 @@
         rfp_id = str(uuid.uuid4())
         decision_log_dict = {}
         
-<<<<<<< HEAD
-        try:
-            decision_log_data = json.loads(data)
-            decision_log_dict = DecisionLog(**decision_log_data).model_dump(exclude_none=True)
-        except Exception as e:
-            logger.error(f"Error validating decision log data: {e}")
-            raise ValueError("Invalid decision log data provided")
-=======
         # Parse decision log data if provided
         if data:
             try:
@@ -80,7 +72,6 @@
                 raise ValueError("Invalid decision log data provided")
         
         new_rfp_parts = []  # Store tuples of (content, filename)
->>>>>>> dcf63273
         
         # Process each uploaded file
         for file in files:
